--- conflicted
+++ resolved
@@ -55,7 +55,6 @@
     
     self.cassandra_connection = ConnectionPool(keyspace, server_list)
     self.root = root
-<<<<<<< HEAD
     self._cache = NodeCache()
     self.read_consistency_level = read_consistency_level
     self.write_consistency_level = write_consistency_level
@@ -64,11 +63,7 @@
     self._metadata_cf = ColumnFamily(self.cassandra_connection, 
       'metadata', read_consistency_level=self.read_consistency_level, 
       write_consistency_level=self.write_consistency_level)
-      
-=======
-    self.nodeCache = {}
-
->>>>>>> 86e4e7c0
+
   def __repr__(self):
     return "<DataTree[0x%x]: %s>" % (id(self), self.root)
   __str__ = __repr__
@@ -91,7 +86,6 @@
 
       :returns: :class:`DataNode` or `None`
     """
-<<<<<<< HEAD
     
     existing = self._cache.get(nodePath)
     if existing is not None:
@@ -107,18 +101,7 @@
     node = DataNode(self, meta_data, nodePath, nodePath)
     self._cache.add(node.nodePath, node)
     return node
-=======
-    #if nodePath not in self.nodeCache.keys():
-    #TODO WTF is this here?
-    log_info("DataTree.getNode(): metadata.get(%s)" % (nodePath,))
-    try:
-      client = ColumnFamily(self.cassandra_connection, 'metadata')
-      value = client.get(nodePath, column_count=1)
-    except Exception as e:
-      pass
-      #self.nodeCache[nodePath] = CeresNode(self, nodePath, nodePath)
-    return DataNode(self, nodePath, nodePath)
->>>>>>> 86e4e7c0
+
 
   def createNode(self, nodePath, **properties):
     """Creates a new metric given a new metric name and optional per-node metadata
